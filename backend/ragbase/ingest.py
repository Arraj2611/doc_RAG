import os
import json
import time
import hashlib
import traceback
from typing import List, Dict, Any
from pathlib import Path

import weaviate
from weaviate.util import generate_uuid5 # Example for generating IDs
from langchain_core.documents import Document # Ensure Document is imported

from langchain_community.document_loaders import UnstructuredFileLoader # Assuming this loader
from langchain.text_splitter import RecursiveCharacterTextSplitter

# Import Weaviate configuration classes
from weaviate.classes.config import (
    Configure,
    Property,
    DataType,
    Tokenization,
    Reconfigure,
)

# Import Config
from .config import Config

# Import Tenant class
from weaviate.collections.classes.tenants import Tenant
from weaviate.classes.query import Filter # Ensure Filter is imported

# --- Configuration --- 
COLLECTION_NAME = "RaggerIndex" # Define collection name globally
CHUNK_SIZE = 1000
CHUNK_OVERLAP = 150
TEXT_KEY = "text" # Consistent key for text property

def get_file_hash(file_path: str) -> str:
    hasher = hashlib.sha256()
    with open(file_path, 'rb') as file:
        while chunk := file.read(8192):
            hasher.update(chunk)
    return hasher.hexdigest()

def ensure_collection_exists(client: weaviate.Client):
    """Checks if the collection exists. If not, creates it. If it exists, returns the handle without deep verification."""
    collection_name = COLLECTION_NAME
    expected_vectorizer_model = Config.Database.WEAVIATE_EMBEDDING_MODEL # Still needed for creation

    if client.collections.exists(collection_name):
        print(f"Collection '{collection_name}' exists. Assuming configuration is correct and returning handle.")
        # --- Skip verification, just get the existing collection ---
        try:
             collection = client.collections.get(collection_name)
             # Basic check that MT is enabled, as this is critical for the rest of the code
             # config = collection.config.get()
             # mt_config = config.multi_tenancy_config
             # if not mt_config or not mt_config.enabled:
             #     print(f"WARNING: Multi-tenancy appears disabled on existing collection '{collection_name}'. This might cause issues.")
             #     # Decide whether to raise error or proceed cautiously
             #     # raise ValueError(f"Multi-tenancy is disabled for existing collection '{collection_name}'.")
             return collection
        except Exception as e:
             print(f"!!!!!!!! ERROR getting existing collection '{collection_name}': {e} !!!!!!!!")
             traceback.print_exc()
             raise # Re-raise error if we can't even get the collection handle
        # ----------------------------------------------------------
    else:
        # --- Create Collection with correct config if it doesn't exist ---
        print(f"Collection '{collection_name}' does not exist. Creating with Weaviate Embeddings and Multi-Tenancy...")
        try:
            vectorizer_config = [ # Define vectorizer config for creation
                Configure.NamedVectors.text2vec_weaviate(
                    name="content_vector",
                    source_properties=[TEXT_KEY],
                    model=expected_vectorizer_model
                )
            ]
            collection = client.collections.create(
                name=collection_name,
                description="Index for Document RAG with Weaviate Embeddings and Multi-Tenancy",
                properties=[
                    Property(name=TEXT_KEY, data_type=DataType.TEXT, description="Content chunk"),
                    Property(name="source", data_type=DataType.TEXT, description="Document source filename"),
                    Property(name="page", data_type=DataType.INT, description="Page number"),
                    Property(name="doc_type", data_type=DataType.TEXT, description="Document type (e.g., pdf)"),
                    Property(name="element_index", data_type=DataType.INT, description="Index of element on page"),
                    Property(name="doc_hash", data_type=DataType.TEXT, description="Hash of the original document"),
                ],
                vectorizer_config=vectorizer_config,
                multi_tenancy_config=Configure.multi_tenancy(enabled=True)
            )
            print(f"Collection '{collection_name}' created successfully with Weaviate Embeddings vectorizer and Multi-Tenancy enabled.")
            time.sleep(2) # Allow time for creation to settle
            return collection # Return the newly created collection object
        except Exception as e:
            print(f"!!!!!!!! FATAL ERROR: Failed to create collection '{collection_name}' !!!!!!!!")
            print(f"  Exception: {e}")
            traceback.print_exc()
            raise e
        # -------------------------------------------------------------------

def add_chunks_to_weaviate(client: weaviate.Client, tenant_id: str, chunks: List[Document], text_key: str = TEXT_KEY):
    """Adds document chunks to Weaviate one by one for a specific tenant with individual error checking."""
    
    print(f"Ingestor: Preparing to add {len(chunks)} chunks one-by-one to tenant '{tenant_id}'...")
    collection_name = COLLECTION_NAME
    
    if not client.collections.exists(collection_name):
        # This case should ideally be prevented by ensure_collection_exists
        print(f"Collection '{collection_name}' not found during chunk addition. Cannot proceed.")
        return False
    
    try:
        collection = client.collections.get(collection_name)
        
        tenants = collection.tenants.get()
        tenant_exists = any(t.name == tenant_id for t in tenants.values()) # Simplified check
        
        if not tenant_exists:
            print(f"Ingestor: Tenant '{tenant_id}' not found, creating it.")
            collection.tenants.create(Tenant(name=tenant_id))
            print(f"Created tenant '{tenant_id}'")
        else:
            print(f"Tenant '{tenant_id}' already exists")
        
        collection_tenant = collection.with_tenant(tenant_id)
        print(f"  Obtained handle for tenant '{tenant_id}'.")
    except Exception as e:
        print(f"!!!!!!!! ERROR setting up tenant '{tenant_id}': {e} !!!!!!!!")
        traceback.print_exc()
        return False
    
    successful_inserts = 0
    failed_inserts = 0
    source_identifier = chunks[0].metadata.get('source', 'Unknown') if chunks else 'Unknown'

    print(f"  Starting individual inserts for {len(chunks)} chunks...")
    with collection_tenant.batch.dynamic() as batch:
        for i, chunk in enumerate(chunks):
            if not hasattr(chunk, 'page_content') or not chunk.page_content:
                print(f"    Skipping chunk {i+1}/{len(chunks)}: Missing or empty page_content.")
                continue

            if chunk.metadata and 'coordinates' in chunk.metadata:
                del chunk.metadata['coordinates'] # Remove problematic key

<<<<<<< HEAD
            # --- Prepare properties, ensuring 'page' exists if 'page_number' does --- 
            prepared_metadata = chunk.metadata.copy() if chunk.metadata else {}
            if 'page_number' in prepared_metadata and 'page' not in prepared_metadata:
                print(f"    DEBUG: Mapping metadata['page_number'] ({prepared_metadata['page_number']}) to metadata['page']")
                prepared_metadata['page'] = prepared_metadata['page_number']
            # Ensure page is an int if it exists, handle potential errors
            if 'page' in prepared_metadata:
                try:
                    prepared_metadata['page'] = int(prepared_metadata['page'])
                except (ValueError, TypeError):
                    print(f"    WARNING: Could not convert metadata['page'] ('{prepared_metadata['page']}') to int. Setting to None.")
                    prepared_metadata['page'] = None # Or set to 0 or handle as error

            properties = {text_key: chunk.page_content, **prepared_metadata}
            # ---------------------------------------------------------------------
=======
            properties = {text_key: chunk.page_content, **chunk.metadata}
>>>>>>> 6edced59
            
            try:
                # Generate UUID based on content and source to potentially help with deduplication if needed
                # Note: If content/metadata changes slightly, UUID will change.
                # Consider a more robust deduplication strategy if required.
                chunk_uuid = generate_uuid5(properties)
                
                batch.add_object(
                    properties=properties,
                    uuid=chunk_uuid
                )
                successful_inserts += 1
            except Exception as insert_e:
                print(f"  ERROR adding chunk {i+1} ({source_identifier}): {insert_e}")
                # Optionally log the failed chunk data (beware of large logs)
                # print(f"    Failed chunk properties: {properties}") 
                failed_inserts += 1

    # Check batch results (optional but recommended)
    if batch.number_errors > 0:
        print(f"!!!!!!!! WARNING: Batch insertion for tenant '{tenant_id}' finished with {batch.number_errors} errors !!!!!!!!")
        # You might want to iterate through batch.errors for details

    print(f"  Finished inserting chunks for tenant '{tenant_id}': {successful_inserts} succeeded, {failed_inserts} failed.")
    return failed_inserts == 0

def load_and_chunk_docs(file_path: str, chunk_size: int = CHUNK_SIZE, chunk_overlap: int = CHUNK_OVERLAP) -> List[Document]:
    """Loads a document and splits it into chunks."""
    try:
        print(f"Ingestor: Loading document: {file_path}")
        # --- Modify Loader to use 'fast' strategy --- 
        loader = UnstructuredFileLoader(
             file_path,
             mode="elements", 
             strategy="fast" # Use "fast" to potentially skip coordinate generation
        )
        # -------------------------------------------
        docs = loader.load()
        print(f"Ingestor: Loaded {len(docs)} elements initially.")

        text_splitter = RecursiveCharacterTextSplitter(
            chunk_size=chunk_size, 
            chunk_overlap=chunk_overlap
        )
        chunks = text_splitter.split_documents(docs)
        print(f"Ingestor: Split into {len(chunks)} chunks.")
        
        # --- Optional: Double-check metadata AFTER splitting --- 
        # It's possible coordinates are re-introduced or modified during splitting,
        # though less likely. If the strategy="fast" doesn't work, 
        # we might need to explicitly delete coordinates from `chunks` here.
        # for i, chunk in enumerate(chunks):
        #     if chunk.metadata and 'coordinates' in chunk.metadata:
        #         print(f"    DEBUG: Deleting coordinates from final chunk {i+1}")
        #         del chunk.metadata['coordinates']
        # --------------------------------------------------------
        
        return chunks
    except Exception as e:
        print(f"Error loading/chunking document {file_path}: {e}")
        return []

# --- UPDATED Main Processing Function --- 
def process_files_for_session(session_id: str, client: weaviate.Client = None) -> Dict[str, Any]:
    """Processes uploaded files for a given session_id, checking for existing hashes within the session's tenant before ingestion."""
    if Config.USE_LOCAL_VECTOR_STORE:
        print(f"Processing request for session '{session_id}' in LOCAL mode - skipping Weaviate ingestion.")
        # Still might need local hash checking if you maintain separate FAISS indexes per session
        return {"message": "Local mode - processing skipped.", "processed_files": [], "skipped_count": 0, "failed_files": []}

    if not client:
        print("ERROR: Weaviate client is required for processing in remote mode.")
        # Return a dictionary that matches the expected ProcessResponse structure implicitly
        return {"message": "Processing failed: Weaviate client not available.", "processed_files": [], "skipped_count": 0, "failed_files": []}

    start_time = time.time()
    print(f"Starting processing run for session '{session_id}'")
    session_upload_dir = Config.Path.DOCUMENTS_DIR / session_id
    processed_count = 0
    processed_filenames = []
    skipped_count = 0
    failed_files = []

    # 1. Ensure Collection Exists
    try:
        collection = ensure_collection_exists(client)
        print(f"Collection '{collection.name}' is ready.")
    except ValueError as e: # Catch specific config verification error
        error_msg = f"Stopping processing for session {session_id} due to collection setup error: {e}"
        print(error_msg)
        return {"message": error_msg, "processed_files": [], "skipped_count": 0, "failed_files": []}
    except Exception as e:
        error_msg = f"Unexpected error during collection check for session {session_id}: {e}"
        print(f"!!!!!!!! {error_msg} !!!!!!!!")
        traceback.print_exc()
        return {"message": error_msg, "processed_files": [], "skipped_count": 0, "failed_files": []}

    # --- ADDED: Ensure Tenant Exists BEFORE Querying --- 
    try:
        if not collection.tenants.exists(session_id):
            print(f"Tenant '{session_id}' does not exist in collection '{collection.name}'. Creating tenant...")
            collection.tenants.create(Tenant(name=session_id))
            print(f"Tenant '{session_id}' created successfully.")
        else:
            print(f"Tenant '{session_id}' already exists.")
    except Exception as e:
        error_msg = f"Error checking or creating tenant '{session_id}': {e}"
        print(f"!!!!!!!! {error_msg} !!!!!!!!")
        traceback.print_exc()
        return {"message": error_msg, "processed_files": [], "skipped_count": 0, "failed_files": []}
    # ---------------------------------------------------

    # 2. Get Tenant-Specific Handle 
    try:
        collection_tenant = collection.with_tenant(session_id)
        print(f"Obtained handle for tenant '{session_id}'.") # Added log
    except Exception as e:
        # This error is less likely now that we create the tenant above, but keep for safety
        error_msg = f"Error getting tenant handle '{session_id}' even after check/create: {e}"
        print(f"!!!!!!!! {error_msg} !!!!!!!!")
        traceback.print_exc()
        return {"message": error_msg, "processed_files": [], "skipped_count": 0, "failed_files": []}
        
    # 3. Process Files in Session Directory
    print(f"Looking for files in session directory: {session_upload_dir}")
    if not session_upload_dir.is_dir():
        print(f"  Session directory not found: {session_upload_dir}")
        return {"message": "No files found to process for this session.", "processed_files": [], "skipped_count": 0, "failed_files": []}

    files_to_process = list(session_upload_dir.iterdir())
    if not files_to_process:
        print("  No files found in the session directory.")
        return {"message": "No files found in the session directory to process.", "processed_files": [], "skipped_count": 0, "failed_files": []}

    print(f"Found {len(files_to_process)} file(s) to potentially process.")

    for file_path in files_to_process:
        if not file_path.is_file():
            continue
        filename = file_path.name
        try:
            print(f"Processing: {filename}...")
            file_hash = get_file_hash(str(file_path))

            # --- Check if hash exists IN THIS TENANT --- 
            print(f"  Checking if hash {file_hash[:8]}... exists in tenant '{session_id}'")
            # This query should now work because the tenant exists
            response = collection_tenant.query.fetch_objects(
                filters=Filter.by_property("doc_hash").equal(file_hash),
                limit=1
            )
            if len(response.objects) > 0:
                print(f"  Skipping (hash already exists in tenant '{session_id}'): {filename}")
                skipped_count += 1
                continue
            else:
                 print(f"  Hash not found in tenant '{session_id}'. Proceeding with ingestion.")
            # -------------------------------------------

            chunks = load_and_chunk_docs(str(file_path))
            if not chunks:
                print(f"  No content extracted from {filename}. Skipping.")
                failed_files.append(filename)
                continue

            # Add hash to metadata before ingestion
            for chunk in chunks:
                chunk.metadata['doc_hash'] = file_hash
                if 'source' not in chunk.metadata:
                    chunk.metadata['source'] = filename 
            
            # Ingest into the specific tenant (add_chunks handles tenant check/create but check is redundant now)
            print(f"  Adding {len(chunks)} chunks to Weaviate tenant '{session_id}'...")
            ingestion_success = add_chunks_to_weaviate(client, session_id, chunks)
            
            if ingestion_success:
                print(f"  Successfully processed and ingested: {filename}")
                processed_count += 1
                processed_filenames.append(filename)
            else:
                print(f"  Failed to ingest chunks for: {filename}")
                failed_files.append(filename)

        except Exception as e:
            print(f"!!!!!!!! ERROR processing file {filename}: {e} !!!!!!!!")
            traceback.print_exc()
            failed_files.append(filename)

    end_time = time.time()
    result = {
        "message": f"Processing finished for session {session_id} in {end_time - start_time:.2f} seconds.",
        "processed_files": processed_filenames, # Changed key to match ProcessResponse
        "skipped_count": skipped_count,
        "failed_files": failed_files
    }
    print(f"Processing result: {result}")
    return result

# Note: You would typically call process_files_for_session from your API endpoint
#       after potentially getting the Weaviate client instance.<|MERGE_RESOLUTION|>--- conflicted
+++ resolved
@@ -8,6 +8,7 @@
 
 import weaviate
 from weaviate.util import generate_uuid5 # Example for generating IDs
+from langchain_core.documents import Document # Ensure Document is imported
 from langchain_core.documents import Document # Ensure Document is imported
 
 from langchain_community.document_loaders import UnstructuredFileLoader # Assuming this loader
@@ -28,8 +29,14 @@
 # Import Tenant class
 from weaviate.collections.classes.tenants import Tenant
 from weaviate.classes.query import Filter # Ensure Filter is imported
+from .config import Config
+
+# Import Tenant class
+from weaviate.collections.classes.tenants import Tenant
+from weaviate.classes.query import Filter # Ensure Filter is imported
 
 # --- Configuration --- 
+COLLECTION_NAME = "RaggerIndex" # Define collection name globally
 COLLECTION_NAME = "RaggerIndex" # Define collection name globally
 CHUNK_SIZE = 1000
 CHUNK_OVERLAP = 150
@@ -44,13 +51,27 @@
 
 def ensure_collection_exists(client: weaviate.Client):
     """Checks if the collection exists. If not, creates it. If it exists, returns the handle without deep verification."""
+    """Checks if the collection exists. If not, creates it. If it exists, returns the handle without deep verification."""
     collection_name = COLLECTION_NAME
+    expected_vectorizer_model = Config.Database.WEAVIATE_EMBEDDING_MODEL # Still needed for creation
+
     expected_vectorizer_model = Config.Database.WEAVIATE_EMBEDDING_MODEL # Still needed for creation
 
     if client.collections.exists(collection_name):
         print(f"Collection '{collection_name}' exists. Assuming configuration is correct and returning handle.")
         # --- Skip verification, just get the existing collection ---
+        print(f"Collection '{collection_name}' exists. Assuming configuration is correct and returning handle.")
+        # --- Skip verification, just get the existing collection ---
         try:
+             collection = client.collections.get(collection_name)
+             # Basic check that MT is enabled, as this is critical for the rest of the code
+             # config = collection.config.get()
+             # mt_config = config.multi_tenancy_config
+             # if not mt_config or not mt_config.enabled:
+             #     print(f"WARNING: Multi-tenancy appears disabled on existing collection '{collection_name}'. This might cause issues.")
+             #     # Decide whether to raise error or proceed cautiously
+             #     # raise ValueError(f"Multi-tenancy is disabled for existing collection '{collection_name}'.")
+             return collection
              collection = client.collections.get(collection_name)
              # Basic check that MT is enabled, as this is critical for the rest of the code
              # config = collection.config.get()
@@ -99,6 +120,44 @@
             traceback.print_exc()
             raise e
         # -------------------------------------------------------------------
+             print(f"!!!!!!!! ERROR getting existing collection '{collection_name}': {e} !!!!!!!!")
+             traceback.print_exc()
+             raise # Re-raise error if we can't even get the collection handle
+        # ----------------------------------------------------------
+    else:
+        # --- Create Collection with correct config if it doesn't exist ---
+        print(f"Collection '{collection_name}' does not exist. Creating with Weaviate Embeddings and Multi-Tenancy...")
+        try:
+            vectorizer_config = [ # Define vectorizer config for creation
+                Configure.NamedVectors.text2vec_weaviate(
+                    name="content_vector",
+                    source_properties=[TEXT_KEY],
+                    model=expected_vectorizer_model
+                )
+            ]
+            collection = client.collections.create(
+                name=collection_name,
+                description="Index for Document RAG with Weaviate Embeddings and Multi-Tenancy",
+                properties=[
+                    Property(name=TEXT_KEY, data_type=DataType.TEXT, description="Content chunk"),
+                    Property(name="source", data_type=DataType.TEXT, description="Document source filename"),
+                    Property(name="page", data_type=DataType.INT, description="Page number"),
+                    Property(name="doc_type", data_type=DataType.TEXT, description="Document type (e.g., pdf)"),
+                    Property(name="element_index", data_type=DataType.INT, description="Index of element on page"),
+                    Property(name="doc_hash", data_type=DataType.TEXT, description="Hash of the original document"),
+                ],
+                vectorizer_config=vectorizer_config,
+                multi_tenancy_config=Configure.multi_tenancy(enabled=True)
+            )
+            print(f"Collection '{collection_name}' created successfully with Weaviate Embeddings vectorizer and Multi-Tenancy enabled.")
+            time.sleep(2) # Allow time for creation to settle
+            return collection # Return the newly created collection object
+        except Exception as e:
+            print(f"!!!!!!!! FATAL ERROR: Failed to create collection '{collection_name}' !!!!!!!!")
+            print(f"  Exception: {e}")
+            traceback.print_exc()
+            raise e
+        # -------------------------------------------------------------------
 
 def add_chunks_to_weaviate(client: weaviate.Client, tenant_id: str, chunks: List[Document], text_key: str = TEXT_KEY):
     """Adds document chunks to Weaviate one by one for a specific tenant with individual error checking."""
@@ -109,12 +168,15 @@
     if not client.collections.exists(collection_name):
         # This case should ideally be prevented by ensure_collection_exists
         print(f"Collection '{collection_name}' not found during chunk addition. Cannot proceed.")
+        # This case should ideally be prevented by ensure_collection_exists
+        print(f"Collection '{collection_name}' not found during chunk addition. Cannot proceed.")
         return False
     
     try:
         collection = client.collections.get(collection_name)
         
         tenants = collection.tenants.get()
+        tenant_exists = any(t.name == tenant_id for t in tenants.values()) # Simplified check
         tenant_exists = any(t.name == tenant_id for t in tenants.values()) # Simplified check
         
         if not tenant_exists:
@@ -129,6 +191,7 @@
     except Exception as e:
         print(f"!!!!!!!! ERROR setting up tenant '{tenant_id}': {e} !!!!!!!!")
         traceback.print_exc()
+        traceback.print_exc()
         return False
     
     successful_inserts = 0
@@ -141,11 +204,15 @@
             if not hasattr(chunk, 'page_content') or not chunk.page_content:
                 print(f"    Skipping chunk {i+1}/{len(chunks)}: Missing or empty page_content.")
                 continue
+    with collection_tenant.batch.dynamic() as batch:
+        for i, chunk in enumerate(chunks):
+            if not hasattr(chunk, 'page_content') or not chunk.page_content:
+                print(f"    Skipping chunk {i+1}/{len(chunks)}: Missing or empty page_content.")
+                continue
 
             if chunk.metadata and 'coordinates' in chunk.metadata:
                 del chunk.metadata['coordinates'] # Remove problematic key
 
-<<<<<<< HEAD
             # --- Prepare properties, ensuring 'page' exists if 'page_number' does --- 
             prepared_metadata = chunk.metadata.copy() if chunk.metadata else {}
             if 'page_number' in prepared_metadata and 'page' not in prepared_metadata:
@@ -161,9 +228,6 @@
 
             properties = {text_key: chunk.page_content, **prepared_metadata}
             # ---------------------------------------------------------------------
-=======
-            properties = {text_key: chunk.page_content, **chunk.metadata}
->>>>>>> 6edced59
             
             try:
                 # Generate UUID based on content and source to potentially help with deduplication if needed
@@ -189,6 +253,13 @@
 
     print(f"  Finished inserting chunks for tenant '{tenant_id}': {successful_inserts} succeeded, {failed_inserts} failed.")
     return failed_inserts == 0
+    # Check batch results (optional but recommended)
+    if batch.number_errors > 0:
+        print(f"!!!!!!!! WARNING: Batch insertion for tenant '{tenant_id}' finished with {batch.number_errors} errors !!!!!!!!")
+        # You might want to iterate through batch.errors for details
+
+    print(f"  Finished inserting chunks for tenant '{tenant_id}': {successful_inserts} succeeded, {failed_inserts} failed.")
+    return failed_inserts == 0
 
 def load_and_chunk_docs(file_path: str, chunk_size: int = CHUNK_SIZE, chunk_overlap: int = CHUNK_OVERLAP) -> List[Document]:
     """Loads a document and splits it into chunks."""
@@ -227,6 +298,7 @@
         return []
 
 # --- UPDATED Main Processing Function --- 
+# --- UPDATED Main Processing Function --- 
 def process_files_for_session(session_id: str, client: weaviate.Client = None) -> Dict[str, Any]:
     """Processes uploaded files for a given session_id, checking for existing hashes within the session's tenant before ingestion."""
     if Config.USE_LOCAL_VECTOR_STORE:
@@ -240,7 +312,97 @@
         return {"message": "Processing failed: Weaviate client not available.", "processed_files": [], "skipped_count": 0, "failed_files": []}
 
     start_time = time.time()
+    """Processes uploaded files for a given session_id, checking for existing hashes within the session's tenant before ingestion."""
+    if Config.USE_LOCAL_VECTOR_STORE:
+        print(f"Processing request for session '{session_id}' in LOCAL mode - skipping Weaviate ingestion.")
+        # Still might need local hash checking if you maintain separate FAISS indexes per session
+        return {"message": "Local mode - processing skipped.", "processed_files": [], "skipped_count": 0, "failed_files": []}
+
+    if not client:
+        print("ERROR: Weaviate client is required for processing in remote mode.")
+        # Return a dictionary that matches the expected ProcessResponse structure implicitly
+        return {"message": "Processing failed: Weaviate client not available.", "processed_files": [], "skipped_count": 0, "failed_files": []}
+
+    start_time = time.time()
     print(f"Starting processing run for session '{session_id}'")
+    session_upload_dir = Config.Path.DOCUMENTS_DIR / session_id
+    processed_count = 0
+    processed_filenames = []
+    skipped_count = 0
+    failed_files = []
+
+    # 1. Ensure Collection Exists
+    try:
+        collection = ensure_collection_exists(client)
+        print(f"Collection '{collection.name}' is ready.")
+    except ValueError as e: # Catch specific config verification error
+        error_msg = f"Stopping processing for session {session_id} due to collection setup error: {e}"
+        print(error_msg)
+        return {"message": error_msg, "processed_files": [], "skipped_count": 0, "failed_files": []}
+    except Exception as e:
+        error_msg = f"Unexpected error during collection check for session {session_id}: {e}"
+        print(f"!!!!!!!! {error_msg} !!!!!!!!")
+        traceback.print_exc()
+        return {"message": error_msg, "processed_files": [], "skipped_count": 0, "failed_files": []}
+
+    # --- ADDED: Ensure Tenant Exists BEFORE Querying --- 
+    try:
+        if not collection.tenants.exists(session_id):
+            print(f"Tenant '{session_id}' does not exist in collection '{collection.name}'. Creating tenant...")
+            collection.tenants.create(Tenant(name=session_id))
+            print(f"Tenant '{session_id}' created successfully.")
+        else:
+            print(f"Tenant '{session_id}' already exists.")
+    except Exception as e:
+        error_msg = f"Error checking or creating tenant '{session_id}': {e}"
+        print(f"!!!!!!!! {error_msg} !!!!!!!!")
+        traceback.print_exc()
+        return {"message": error_msg, "processed_files": [], "skipped_count": 0, "failed_files": []}
+    # ---------------------------------------------------
+
+    # 2. Get Tenant-Specific Handle 
+    try:
+        collection_tenant = collection.with_tenant(session_id)
+        print(f"Obtained handle for tenant '{session_id}'.") # Added log
+    except Exception as e:
+        # This error is less likely now that we create the tenant above, but keep for safety
+        error_msg = f"Error getting tenant handle '{session_id}' even after check/create: {e}"
+        print(f"!!!!!!!! {error_msg} !!!!!!!!")
+        traceback.print_exc()
+        return {"message": error_msg, "processed_files": [], "skipped_count": 0, "failed_files": []}
+        
+    # 3. Process Files in Session Directory
+    print(f"Looking for files in session directory: {session_upload_dir}")
+    if not session_upload_dir.is_dir():
+        print(f"  Session directory not found: {session_upload_dir}")
+        return {"message": "No files found to process for this session.", "processed_files": [], "skipped_count": 0, "failed_files": []}
+
+    files_to_process = list(session_upload_dir.iterdir())
+    if not files_to_process:
+        print("  No files found in the session directory.")
+        return {"message": "No files found in the session directory to process.", "processed_files": [], "skipped_count": 0, "failed_files": []}
+
+    print(f"Found {len(files_to_process)} file(s) to potentially process.")
+
+    for file_path in files_to_process:
+        if not file_path.is_file():
+            continue
+        filename = file_path.name
+        try:
+            print(f"Processing: {filename}...")
+            file_hash = get_file_hash(str(file_path))
+
+            # --- Check if hash exists IN THIS TENANT --- 
+            print(f"  Checking if hash {file_hash[:8]}... exists in tenant '{session_id}'")
+            # This query should now work because the tenant exists
+            response = collection_tenant.query.fetch_objects(
+                filters=Filter.by_property("doc_hash").equal(file_hash),
+                limit=1
+            )
+            if len(response.objects) > 0:
+                print(f"  Skipping (hash already exists in tenant '{session_id}'): {filename}")
+                skipped_count += 1
+                continue
     session_upload_dir = Config.Path.DOCUMENTS_DIR / session_id
     processed_count = 0
     processed_filenames = []
@@ -322,7 +484,14 @@
             else:
                  print(f"  Hash not found in tenant '{session_id}'. Proceeding with ingestion.")
             # -------------------------------------------
-
+                 print(f"  Hash not found in tenant '{session_id}'. Proceeding with ingestion.")
+            # -------------------------------------------
+
+            chunks = load_and_chunk_docs(str(file_path))
+            if not chunks:
+                print(f"  No content extracted from {filename}. Skipping.")
+                failed_files.append(filename)
+                continue
             chunks = load_and_chunk_docs(str(file_path))
             if not chunks:
                 print(f"  No content extracted from {filename}. Skipping.")
@@ -361,6 +530,38 @@
     }
     print(f"Processing result: {result}")
     return result
+            # Add hash to metadata before ingestion
+            for chunk in chunks:
+                chunk.metadata['doc_hash'] = file_hash
+                if 'source' not in chunk.metadata:
+                    chunk.metadata['source'] = filename 
+            
+            # Ingest into the specific tenant (add_chunks handles tenant check/create but check is redundant now)
+            print(f"  Adding {len(chunks)} chunks to Weaviate tenant '{session_id}'...")
+            ingestion_success = add_chunks_to_weaviate(client, session_id, chunks)
+            
+            if ingestion_success:
+                print(f"  Successfully processed and ingested: {filename}")
+                processed_count += 1
+                processed_filenames.append(filename)
+            else:
+                print(f"  Failed to ingest chunks for: {filename}")
+                failed_files.append(filename)
+
+        except Exception as e:
+            print(f"!!!!!!!! ERROR processing file {filename}: {e} !!!!!!!!")
+            traceback.print_exc()
+            failed_files.append(filename)
+
+    end_time = time.time()
+    result = {
+        "message": f"Processing finished for session {session_id} in {end_time - start_time:.2f} seconds.",
+        "processed_files": processed_filenames, # Changed key to match ProcessResponse
+        "skipped_count": skipped_count,
+        "failed_files": failed_files
+    }
+    print(f"Processing result: {result}")
+    return result
 
 # Note: You would typically call process_files_for_session from your API endpoint
 #       after potentially getting the Weaviate client instance.