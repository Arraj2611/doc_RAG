*node_modules/*
.env
<<<<<<< HEAD
*.pyc
*.db
=======
*.db
*.pyc
>>>>>>> b2cfdf44
<|MERGE_RESOLUTION|>--- conflicted
+++ resolved
@@ -1,9 +1,4 @@
 *node_modules/*
 .env
-<<<<<<< HEAD
-*.pyc
 *.db
-=======
-*.db
-*.pyc
->>>>>>> b2cfdf44
+*.pyc